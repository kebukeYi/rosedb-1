package rosedb

import (
	"bytes"
	"errors"
	"github.com/stretchr/testify/assert"
	"math"
	"math/rand"
	"path/filepath"
	"reflect"
	"strconv"
	"testing"
	"time"
)

func TestRoseDB_Set(t *testing.T) {
	t.Run("default", func(t *testing.T) {
		testRoseDBSet(t, FileIO, KeyOnlyMemMode)
	})

	t.Run("mmap", func(t *testing.T) {
		testRoseDBSet(t, MMap, KeyOnlyMemMode)
	})

	t.Run("key-val-mem-mode", func(t *testing.T) {
		testRoseDBSet(t, FileIO, KeyValueMemMode)
	})
}

func TestRoseDB_Set_LogFileThreshold(t *testing.T) {
	path := filepath.Join("/tmp", "rosedb")
	opts := DefaultOptions(path)
	opts.IoType = MMap
	opts.LogFileSizeThreshold = 32 << 20
	db, err := Open(opts)
	assert.Nil(t, err)
	defer destroyDB(db)

	for i := 0; i < 600000; i++ {
		err := db.Set(GetKey(i), GetValue128B())
		assert.Nil(t, err)
	}
}

func TestRoseDB_Get(t *testing.T) {
	t.Run("default", func(t *testing.T) {
		testRoseDBGet(t, FileIO, KeyOnlyMemMode)
	})

	t.Run("mmap", func(t *testing.T) {
		testRoseDBGet(t, MMap, KeyOnlyMemMode)
	})

	t.Run("key-val-mem-mode", func(t *testing.T) {
		testRoseDBGet(t, MMap, KeyValueMemMode)
	})
}

func TestRoseDB_Get_LogFileThreshold(t *testing.T) {
	path := filepath.Join("/tmp", "rosedb")
	opts := DefaultOptions(path)
	opts.IoType = MMap
	opts.LogFileSizeThreshold = 32 << 20
	db, err := Open(opts)
	assert.Nil(t, err)
	defer destroyDB(db)

	writeCount := 600000
	for i := 0; i <= writeCount; i++ {
		err := db.Set(GetKey(i), GetValue128B())
		assert.Nil(t, err)
	}

	rand.Seed(time.Now().Unix())
	for i := 0; i < 10000; i++ {
		key := GetKey(rand.Intn(writeCount))
		v, err := db.Get(key)
		assert.Nil(t, err)
		assert.NotNil(t, v)
	}
}

func testRoseDBSet(t *testing.T, ioType IOType, mode DataIndexMode) {
	path := filepath.Join("/tmp", "rosedb")
	opts := DefaultOptions(path)
	opts.IoType = ioType
	opts.IndexMode = mode
	db, err := Open(opts)
	assert.Nil(t, err)
	defer destroyDB(db)

	type args struct {
		key   []byte
		value []byte
	}
	tests := []struct {
		name    string
		db      *RoseDB
		args    args
		wantErr bool
	}{
		{
			"nil-key", db, args{key: nil, value: []byte("val-1")}, false,
		},
		{
			"nil-value", db, args{key: []byte("key-1"), value: nil}, false,
		},
		{
			"normal", db, args{key: []byte("key-1111"), value: []byte("value-1111")}, false,
		},
	}
	for _, tt := range tests {
		t.Run(tt.name, func(t *testing.T) {
			if err := tt.db.Set(tt.args.key, tt.args.value); (err != nil) != tt.wantErr {
				t.Errorf("Set() error = %v, wantErr %v", err, tt.wantErr)
			}
		})
	}
}

func testRoseDBGet(t *testing.T, ioType IOType, mode DataIndexMode) {
	path := filepath.Join("/tmp", "rosedb")
	opts := DefaultOptions(path)
	opts.IoType = ioType
	opts.IndexMode = mode
	db, err := Open(opts)
	assert.Nil(t, err)
	defer destroyDB(db)

	db.Set(nil, []byte("v-1111"))
	db.Set([]byte("k-1"), []byte("v-1"))
	db.Set([]byte("k-2"), []byte("v-2"))
	db.Set([]byte("k-3"), []byte("v-3"))
	db.Set([]byte("k-3"), []byte("v-333"))

	type args struct {
		key []byte
	}
	tests := []struct {
		name    string
		db      *RoseDB
		args    args
		want    []byte
		wantErr bool
	}{
		{
			"nil-key", db, args{key: nil}, nil, true,
		},
		{
			"normal", db, args{key: []byte("k-1")}, []byte("v-1"), false,
		},
		{
			"normal-rewrite", db, args{key: []byte("k-3")}, []byte("v-333"), false,
		},
	}
	for _, tt := range tests {
		t.Run(tt.name, func(t *testing.T) {
			got, err := tt.db.Get(tt.args.key)
			if (err != nil) != tt.wantErr {
				t.Errorf("Get() error = %v, wantErr %v", err, tt.wantErr)
				return
			}
			if !reflect.DeepEqual(got, tt.want) {
				t.Errorf("Get() got = %v, want %v", got, tt.want)
			}
		})
	}
}

func TestRoseDB_MGet(t *testing.T) {
	t.Run("default", func(t *testing.T) {
		testRoseDBMGet(t, FileIO, KeyOnlyMemMode)
	})

	t.Run("mmap", func(t *testing.T) {
		testRoseDBMGet(t, MMap, KeyOnlyMemMode)
	})

	t.Run("key-val-mem-mode", func(t *testing.T) {
		testRoseDBMGet(t, MMap, KeyValueMemMode)
	})

}

func testRoseDBMGet(t *testing.T, ioType IOType, mode DataIndexMode) {
	path := filepath.Join("/tmp", "rosedb")
	opts := DefaultOptions(path)
	opts.IoType = ioType
	opts.IndexMode = mode
	db, err := Open(opts)
	assert.Nil(t, err)
	defer destroyDB(db)

	db.Set(nil, []byte("v-1111"))
	db.Set([]byte("k-1"), []byte("v-1"))
	db.Set([]byte("k-2"), []byte("v-2"))
	db.Set([]byte("k-3"), []byte("v-3"))
	db.Set([]byte("k-3"), []byte("v-333"))
	db.Set([]byte("k-4"), []byte("v-4"))
	db.Set([]byte("k-5"), []byte("v-5"))

	type args struct {
		keys [][]byte
	}

	tests := []struct {
		name    string
		db      *RoseDB
		args    args
		want    [][]byte
		wantErr bool
	}{
		{
			name:    "nil-key",
			db:      db,
			args:    args{keys: [][]byte{nil}},
			want:    [][]byte{nil},
			wantErr: false,
		},
		{
			name:    "normal",
			db:      db,
			args:    args{keys: [][]byte{[]byte("k-1")}},
			want:    [][]byte{[]byte("v-1")},
			wantErr: false,
		},
		{
			name:    "normal-rewrite",
			db:      db,
			args:    args{keys: [][]byte{[]byte("k-1"), []byte("k-3")}},
			want:    [][]byte{[]byte("v-1"), []byte("v-333")},
			wantErr: false,
		},
		{
			name: "multiple key",
			db:   db,
			args: args{keys: [][]byte{
				[]byte("k-1"),
				[]byte("k-2"),
				[]byte("k-4"),
				[]byte("k-5"),
			}},
			want: [][]byte{
				[]byte("v-1"),
				[]byte("v-2"),
				[]byte("v-4"),
				[]byte("v-5"),
			},
			wantErr: false,
		},
		{
			name:    "missed one key",
			db:      db,
			args:    args{keys: [][]byte{[]byte("missed-k")}},
			want:    [][]byte{nil},
			wantErr: false,
		},
		{
			name: "missed multiple keys",
			db:   db,
			args: args{keys: [][]byte{
				[]byte("missed-k-1"),
				[]byte("missed-k-2"),
				[]byte("missed-k-3"),
			}},
			want:    [][]byte{nil, nil, nil},
			wantErr: false,
		},
		{
			name: "missed one key in multiple keys",
			db:   db,
			args: args{keys: [][]byte{
				[]byte("k-1"),
				[]byte("missed-k-1"),
				[]byte("k-2"),
			}},
			want:    [][]byte{[]byte("v-1"), nil, []byte("v-2")},
			wantErr: false,
		},
		{
			name:    "nil key in multiple keys",
			db:      db,
			args:    args{keys: [][]byte{nil, []byte("k-1")}},
			want:    [][]byte{nil, []byte("v-1")},
			wantErr: false,
		},
		{
			name:    "empty key",
			db:      db,
			args:    args{keys: [][]byte{}},
			wantErr: true,
		},
	}

	for _, tt := range tests {
		t.Run(tt.name, func(t *testing.T) {
			got, err := tt.db.MGet(tt.args.keys)
			if (err != nil) != tt.wantErr {
				t.Errorf("Get() error = %v, wantErr %v", err, tt.wantErr)
				return
			}
			if !reflect.DeepEqual(got, tt.want) {
				t.Errorf("Get() got = %v, want %v", got, tt.want)
			}
		})
	}
}

func TestRoseDB_Delete(t *testing.T) {
	t.Run("default", func(t *testing.T) {
		testRoseDBDelete(t, FileIO, KeyOnlyMemMode)
	})

	t.Run("mmap", func(t *testing.T) {
		testRoseDBDelete(t, MMap, KeyOnlyMemMode)
	})

	t.Run("key-val-mem-mode", func(t *testing.T) {
		testRoseDBDelete(t, MMap, KeyValueMemMode)
	})
}

func TestRoseDB_Delete_MultiFiles(t *testing.T) {
	path := filepath.Join("/tmp", "rosedb")
	opts := DefaultOptions(path)
	opts.IoType = FileIO
	opts.LogFileSizeThreshold = 32 << 20
	db, err := Open(opts)
	assert.Nil(t, err)
	defer destroyDB(db)

	writeCount := 600000
	for i := 0; i <= writeCount; i++ {
		err := db.Set(GetKey(i), GetValue128B())
		assert.Nil(t, err)
	}

	var deletedKeys [][]byte
	rand.Seed(time.Now().Unix())
	for i := 0; i < 10000; i++ {
		key := GetKey(rand.Intn(writeCount))
		err := db.Delete(key)
		assert.Nil(t, err)
		deletedKeys = append(deletedKeys, key)
	}
	for _, k := range deletedKeys {
		_, err := db.Get(k)
		assert.Equal(t, ErrKeyNotFound, err)
	}
}

func testRoseDBDelete(t *testing.T, ioType IOType, mode DataIndexMode) {
	path := filepath.Join("/tmp", "rosedb")
	opts := DefaultOptions(path)
	opts.IoType = ioType
	opts.IndexMode = mode
	db, err := Open(opts)
	assert.Nil(t, err)
	defer destroyDB(db)

	db.Set(nil, []byte("v-1111"))
	db.Set([]byte("k-1"), []byte("v-1"))
	db.Set([]byte("k-3"), []byte("v-3"))
	db.Set([]byte("k-3"), []byte("v-333"))

	type args struct {
		key []byte
	}
	tests := []struct {
		name    string
		db      *RoseDB
		args    args
		wantErr bool
	}{
		{
			"nil", db, args{key: nil}, false,
		},
		{
			"normal-1", db, args{key: []byte("k-1")}, false,
		},
		{
			"normal-2", db, args{key: []byte("k-3")}, false,
		},
	}
	for _, tt := range tests {
		t.Run(tt.name, func(t *testing.T) {
			if err := tt.db.Delete(tt.args.key); (err != nil) != tt.wantErr {
				t.Errorf("Delete() error = %v, wantErr %v", err, tt.wantErr)
			}
		})
	}
}

func TestRoseDB_SetEx(t *testing.T) {
	t.Run("key-only", func(t *testing.T) {
		testRoseDBSetEx(t, KeyOnlyMemMode)
	})

	t.Run("key-value", func(t *testing.T) {
		testRoseDBSetEx(t, KeyValueMemMode)
	})
}

func testRoseDBSetEx(t *testing.T, mode DataIndexMode) {
	path := filepath.Join("/tmp", "rosedb")
	opts := DefaultOptions(path)
	opts.IndexMode = mode
	db, err := Open(opts)
	assert.Nil(t, err)
	defer destroyDB(db)

	err = db.SetEX(GetKey(1), GetValue16B(), time.Millisecond*200)
	assert.Nil(t, err)
	time.Sleep(time.Millisecond * 205)
	v, err := db.Get(GetKey(1))
	assert.Equal(t, 0, len(v))
	assert.Equal(t, ErrKeyNotFound, err)

	err = db.SetEX(GetKey(2), GetValue16B(), time.Second*200)
	time.Sleep(time.Millisecond * 200)
	v1, err := db.Get(GetKey(2))
	assert.NotNil(t, v1)
	assert.Nil(t, err)

	// set an existed key.
	err = db.Set(GetKey(3), GetValue16B())
	assert.Nil(t, err)

	err = db.SetEX(GetKey(3), GetValue16B(), time.Millisecond*200)
	time.Sleep(time.Millisecond * 205)
	v2, err := db.Get(GetKey(3))
	assert.Equal(t, 0, len(v2))
	assert.Equal(t, ErrKeyNotFound, err)
}

func TestRoseDB_SetNX(t *testing.T) {
	t.Run("default", func(t *testing.T) {
		testRoseDBSetNX(t, FileIO, KeyOnlyMemMode)
	})

	t.Run("mmap", func(t *testing.T) {
		testRoseDBSetNX(t, MMap, KeyOnlyMemMode)
	})

	t.Run("key-val-mem-mode", func(t *testing.T) {
		testRoseDBSetNX(t, FileIO, KeyValueMemMode)
	})
}

func testRoseDBSetNX(t *testing.T, ioType IOType, mode DataIndexMode) {
	path := filepath.Join("/tmp", "rosedb")
	opts := DefaultOptions(path)
	opts.IoType = ioType
	opts.IndexMode = mode
	db, err := Open(opts)
	assert.Nil(t, err)
	defer destroyDB(db)

	type args struct {
		key     []byte
		value   []byte
		wantErr bool
	}
	tests := []struct {
		name string
		db   *RoseDB
		args []args
	}{
		{
			name: "nil-key",
			db:   db,
			args: []args{{key: nil, value: []byte("val-1")}},
		},
		{
			name: "nil-value",
			db:   db,
			args: []args{{key: []byte("key-1"), value: nil}},
		},
		{
			name: "not exist in db",
			db:   db,
			args: []args{
				{
					key:     []byte("key-1"),
					value:   []byte("val-1"),
					wantErr: false,
				},
			},
		},
		{
			name: "exist in db",
			db:   db,
			args: []args{
				{
					key:     []byte("key-1"),
					value:   []byte("val-1"),
					wantErr: false,
				},
				{
					key:     []byte("key-1"),
					value:   []byte("val-1"),
					wantErr: false,
				},
			},
		},
		{
			name: "not exist in multiple valued db",
			db:   db,
			args: []args{
				{
					key:     []byte("key-1"),
					value:   []byte("value-1"),
					wantErr: false,
				},
				{
					key:     []byte("key-2"),
					value:   []byte("value-2"),
					wantErr: false,
				},
			},
		},
	}
	for _, tt := range tests {
		t.Run(tt.name, func(t *testing.T) {
			for _, arg := range tt.args {
				if err := tt.db.SetNX(arg.key, arg.value); (err != nil) != arg.wantErr {
					t.Errorf("Set() error = %v, wantErr %v", err, arg.wantErr)
				}
			}
		})
	}
}

func TestRoseDB_MSet(t *testing.T) {
	t.Run("default", func(t *testing.T) {
		testRoseDBMSet(t, FileIO, KeyOnlyMemMode)
	})

	t.Run("mmap", func(t *testing.T) {
		testRoseDBMSet(t, MMap, KeyOnlyMemMode)
	})

	t.Run("key-val-mem-mode", func(t *testing.T) {
		testRoseDBMSet(t, FileIO, KeyValueMemMode)
	})
}

func testRoseDBMSet(t *testing.T, ioType IOType, mode DataIndexMode) {
	path := filepath.Join("/tmp", "rosedb")
	opts := DefaultOptions(path)
	opts.IoType = ioType
	opts.IndexMode = mode
	db, err := Open(opts)
	assert.Nil(t, err)
	defer destroyDB(db)

	tests := []struct {
		name    string
		db      *RoseDB
		args    [][]byte
		wantErr bool
	}{
		{
			name:    "nil-key",
			db:      db,
			args:    [][]byte{nil, []byte("val-1")},
			wantErr: false,
		},
		{
			name:    "nil-value",
			db:      db,
			args:    [][]byte{[]byte("key-1"), nil},
			wantErr: false,
		},
		{
			name:    "empty pair",
			db:      db,
			args:    [][]byte{},
			wantErr: true,
		},
		{
			name:    "one pair",
			db:      db,
			args:    [][]byte{[]byte("key-1"), []byte("value-1")},
			wantErr: false,
		},
		{
			name: "multiple pair",
			db:   db,
			args: [][]byte{
				[]byte("key-1"), []byte("value-1"),
				[]byte("key-2"), []byte("value-2"),
				[]byte("key-3"), []byte("value-3"),
			},
			wantErr: false,
		},
		{
			name: "wrong number of key-value",
			db:   db,
			args: [][]byte{
				[]byte("key-1"), []byte("value-1"),
				[]byte("key-2"), []byte("value-2"),
				[]byte("key-3"),
			},
			wantErr: true,
		},
	}
	for _, tt := range tests {
		t.Run(tt.name, func(t *testing.T) {
			err := tt.db.MSet(tt.args...)
			if (err != nil) != tt.wantErr {
				t.Errorf("Set() error = %v, wantErr %v", err, tt.wantErr)
			}
			if tt.wantErr == true && !errors.Is(err, ErrWrongNumberOfArgs) {
				t.Errorf("Set() error = %v, expected error = %v", err, ErrWrongNumberOfArgs)
			}
		})
	}
}

func TestRoseDB_Append(t *testing.T) {
	t.Run("default", func(t *testing.T) {
		testRoseDBAppend(t, FileIO, KeyOnlyMemMode)
	})

	t.Run("mmap", func(t *testing.T) {
		testRoseDBAppend(t, MMap, KeyOnlyMemMode)
	})

	t.Run("key-val-mem-mode", func(t *testing.T) {
		testRoseDBAppend(t, FileIO, KeyValueMemMode)
	})
}

func testRoseDBAppend(t *testing.T, ioType IOType, mode DataIndexMode) {
	path := filepath.Join("/tmp", "rosedb")
	opts := DefaultOptions(path)
	opts.IoType = ioType
	opts.IndexMode = mode
	db, err := Open(opts)
	assert.Nil(t, err)
	defer destroyDB(db)

	type args struct {
		key   []byte
		value []byte
	}
	tests := []struct {
		name    string
		db      *RoseDB
		args    args
		wantErr bool
	}{
		{
			"nil-key", db, args{key: nil, value: []byte("val-1")}, false,
		},
		{
			"nil-value", db, args{key: []byte("key-1"), value: nil}, false,
		},
		{
			"not exist in db", db, args{key: []byte("key-2"), value: []byte("val-2")}, false,
		},
		{
			"exist in db", db, args{key: []byte("key-2"), value: []byte("val-2")}, false,
		},
	}
	for _, tt := range tests {
		t.Run(tt.name, func(t *testing.T) {
			if err := tt.db.Append(tt.args.key, tt.args.value); (err != nil) != tt.wantErr {
				t.Errorf("Set() error = %v, wantErr %v", err, tt.wantErr)
			}
		})
	}
}

<<<<<<< HEAD
func TestRoseDB_MSetNX(t *testing.T) {
	t.Run("default", func(t *testing.T) {
		testRoseDBMSetNX(t, FileIO, KeyOnlyMemMode)
	})

	t.Run("mmap", func(t *testing.T) {
		testRoseDBMSetNX(t, MMap, KeyOnlyMemMode)
	})

	t.Run("key-val-mem-mode", func(t *testing.T) {
		testRoseDBMSetNX(t, FileIO, KeyValueMemMode)
	})
}

func testRoseDBMSetNX(t *testing.T, ioType IOType, mode DataIndexMode) {
=======
func TestRoseDB_Decr(t *testing.T) {
	t.Run("default", func(t *testing.T) {
		testRoseDBDecr(t, FileIO, KeyOnlyMemMode)
	})

	t.Run("mmap", func(t *testing.T) {
		testRoseDBDecr(t, MMap, KeyOnlyMemMode)
	})

	t.Run("key-val-mem-mode", func(t *testing.T) {
		testRoseDBDecr(t, FileIO, KeyValueMemMode)
	})
}

func testRoseDBDecr(t *testing.T, ioType IOType, mode DataIndexMode) {
>>>>>>> d17cec83
	path := filepath.Join("/tmp", "rosedb")
	opts := DefaultOptions(path)
	opts.IoType = ioType
	opts.IndexMode = mode
	db, err := Open(opts)
	assert.Nil(t, err)
	defer destroyDB(db)

<<<<<<< HEAD
	_ = db.Set([]byte("key-10"), []byte("value-10"))
	tests := []struct {
		name            string
		db              *RoseDB
		args            [][]byte
		expDuplicateKey []byte
		expDuplicateVal []byte
		wantErr         bool
	}{
		{
			name:    "nil-key",
			db:      db,
			args:    [][]byte{nil, []byte("val-1")},
			wantErr: false,
		},
		{
			name:    "nil-value",
			db:      db,
			args:    [][]byte{[]byte("key-1"), nil},
			wantErr: false,
		},
		{
			name:    "empty pair",
			db:      db,
			args:    [][]byte{},
			wantErr: true,
		},
		{
			name:    "one pair",
			db:      db,
			args:    [][]byte{[]byte("key-1"), []byte("value-1")},
			wantErr: false,
		},
		{
			name: "multiple pair - no duplicate",
			db:   db,
			args: [][]byte{
				[]byte("key-1"), []byte("value-1"),
				[]byte("key-2"), []byte("value-2"),
				[]byte("key-3"), []byte("value-3"),
			},
			wantErr: false,
		},
		{
			name: "multiple pair - duplicate exists",
			db:   db,
			args: [][]byte{
				[]byte("key-11"), []byte("value-1"),
				[]byte("key-12"), []byte("value-2"),
				[]byte("key-12"), []byte("value-3")},
			expDuplicateKey: []byte("key-12"),
			expDuplicateVal: []byte("value-2"),
			wantErr:         false,
		},
		{
			name: "multiple pair - already exists",
			db:   db,
			args: [][]byte{
				[]byte("key-1"), []byte("value-1"),
				[]byte("key-2"), []byte("value-2"),
				[]byte("key-10"), []byte("value-20"),
			},
			expDuplicateKey: []byte("key-10"),
			expDuplicateVal: []byte("value-10"),
			wantErr:         false,
		},
		{
			name: "wrong number of key-value",
			db:   db,
			args: [][]byte{
				[]byte("key-1"), []byte("value-1"),
				[]byte("key-2"), []byte("value-2"),
				[]byte("key-3"),
			},
			wantErr: true,
		},
	}
	for _, tt := range tests {
		t.Run(tt.name, func(t *testing.T) {
			err = tt.db.MSetNX(tt.args...)
			if (err != nil) != tt.wantErr {
				t.Errorf("MSetNX() error = %v, wantErr %v", err, tt.wantErr)
			}
			if tt.wantErr == true && !errors.Is(err, ErrWrongNumberOfArgs) {
				t.Errorf("MSetNX() error = %v, expected error = %v", err, ErrWrongNumberOfArgs)
			}
			if tt.expDuplicateVal != nil {
				val, _ := tt.db.Get(tt.expDuplicateKey)
				if !bytes.Equal(val, tt.expDuplicateVal) {
					t.Errorf("expected duplicate value = %v, got = %v", string(tt.expDuplicateVal), string(val))
				}
=======
	_ = db.MSet([]byte("nil-value"), nil,
		[]byte("ten"), []byte("10"),
		[]byte("min"), []byte(strconv.Itoa(math.MinInt64)),
		[]byte("str-key"), []byte("str-val"))
	tests := []struct {
		name    string
		db      *RoseDB
		key     []byte
		expVal  int64
		expByte []byte
		expErr  error
		wantErr bool
	}{
		{
			name:    "nil value",
			db:      db,
			key:     []byte("nil-value"),
			expVal:  -1,
			expByte: []byte("-1"),
			wantErr: false,
		},
		{
			name:    "exist key",
			db:      db,
			key:     []byte("ten"),
			expVal:  9,
			expByte: []byte("9"),
			wantErr: false,
		},
		{
			name:    "non-exist key",
			db:      db,
			key:     []byte("zero"),
			expVal:  -1,
			expByte: []byte("-1"),
			wantErr: false,
		},
		{
			name:    "overflow value",
			db:      db,
			key:     []byte("min"),
			expVal:  0,
			expByte: []byte(strconv.Itoa(math.MinInt64)),
			expErr:  ErrIntegerOverflow,
			wantErr: true,
		},
		{
			name:    "wrong type",
			db:      db,
			key:     []byte("str-key"),
			expVal:  0,
			expErr:  ErrWrongKeyType,
			wantErr: true,
		},
	}

	for _, tt := range tests {
		t.Run(tt.name, func(t *testing.T) {
			newVal, err := tt.db.Decr(tt.key)
			if (err != nil) != tt.wantErr || err != tt.expErr {
				t.Errorf("Decr() error = %v, wantErr = %v", err, tt.expErr)
			}
			if newVal != tt.expVal {
				t.Errorf("Decr() expected value = %v, actual value = %v", tt.expVal, newVal)
			}
			val, _ := tt.db.Get(tt.key)
			if tt.expByte != nil && !bytes.Equal(val, tt.expByte) {
				t.Errorf("Decr() expected value = %v, actual = %v", tt.expByte, val)
			}
		})
	}
}

func TestRoseDB_DecrBy(t *testing.T) {
	t.Run("default", func(t *testing.T) {
		testRoseDBDecrBy(t, FileIO, KeyOnlyMemMode)
	})

	t.Run("mmap", func(t *testing.T) {
		testRoseDBDecrBy(t, MMap, KeyOnlyMemMode)
	})

	t.Run("key-val-mem-mode", func(t *testing.T) {
		testRoseDBDecrBy(t, FileIO, KeyValueMemMode)
	})
}

func testRoseDBDecrBy(t *testing.T, ioType IOType, mode DataIndexMode) {
	path := filepath.Join("/tmp", "rosedb")
	opts := DefaultOptions(path)
	opts.IoType = ioType
	opts.IndexMode = mode
	db, err := Open(opts)
	assert.Nil(t, err)
	defer destroyDB(db)

	_ = db.MSet([]byte("nil-value"), nil,
		[]byte("ten"), []byte("10"),
		[]byte("min"), []byte(strconv.Itoa(math.MinInt64)),
		[]byte("max"), []byte(strconv.Itoa(math.MaxInt64)),
		[]byte("str-key"), []byte("str-val"),
		[]byte("neg"), []byte("11"))
	tests := []struct {
		name    string
		db      *RoseDB
		key     []byte
		decr    int64
		expVal  int64
		expByte []byte
		expErr  error
		wantErr bool
	}{
		{
			name:    "nil value",
			db:      db,
			key:     []byte("nil-value"),
			decr:    10,
			expVal:  -10,
			expByte: []byte("-10"),
			wantErr: false,
		},
		{
			name:    "exist key",
			db:      db,
			key:     []byte("ten"),
			decr:    25,
			expVal:  -15,
			expByte: []byte("-15"),
			wantErr: false,
		},
		{
			name:    "non-exist key",
			db:      db,
			key:     []byte("zero"),
			decr:    3,
			expVal:  -3,
			expByte: []byte("-3"),
			wantErr: false,
		},
		{
			name:    "overflow value-min",
			db:      db,
			key:     []byte("min"),
			decr:    3,
			expVal:  0,
			expByte: []byte(strconv.Itoa(math.MinInt64)),
			expErr:  ErrIntegerOverflow,
			wantErr: true,
		},
		{
			name:    "overflow value-max",
			db:      db,
			key:     []byte("max"),
			decr:    -10,
			expVal:  0,
			expByte: []byte(strconv.Itoa(math.MaxInt64)),
			expErr:  ErrIntegerOverflow,
			wantErr: true,
		},
		{
			name:    "wrong type",
			db:      db,
			key:     []byte("str-key"),
			decr:    5,
			expVal:  0,
			expErr:  ErrWrongKeyType,
			wantErr: true,
		},
		{
			name:    "negative incr",
			db:      db,
			key:     []byte("neg"),
			decr:    -4,
			expVal:  15,
			expByte: []byte("15"),
			wantErr: false,
		},
	}

	for _, tt := range tests {
		t.Run(tt.name, func(t *testing.T) {
			newVal, err := tt.db.DecrBy(tt.key, tt.decr)
			if (err != nil) != tt.wantErr || err != tt.expErr {
				t.Errorf("DecrBy() error = %v, wantErr = %v", err, tt.expErr)
			}
			if newVal != tt.expVal {
				t.Errorf("DecrBy() expected value = %v, actual value = %v", tt.expVal, newVal)
			}
			val, _ := tt.db.Get(tt.key)
			if tt.expByte != nil && !bytes.Equal(val, tt.expByte) {
				t.Errorf("DecrBy() expected value = %v, actual = %v", tt.expByte, val)
			}
		})
	}
}

func TestRoseDB_Incr(t *testing.T) {
	t.Run("default", func(t *testing.T) {
		testRoseDBIncr(t, FileIO, KeyOnlyMemMode)
	})

	t.Run("mmap", func(t *testing.T) {
		testRoseDBIncr(t, MMap, KeyOnlyMemMode)
	})

	t.Run("key-val-mem-mode", func(t *testing.T) {
		testRoseDBIncr(t, FileIO, KeyValueMemMode)
	})
}

func testRoseDBIncr(t *testing.T, ioType IOType, mode DataIndexMode) {
	path := filepath.Join("/tmp", "rosedb")
	opts := DefaultOptions(path)
	opts.IoType = ioType
	opts.IndexMode = mode
	db, err := Open(opts)
	assert.Nil(t, err)
	defer destroyDB(db)

	_ = db.MSet([]byte("nil-value"), nil,
		[]byte("ten"), []byte("10"),
		[]byte("max"), []byte(strconv.Itoa(math.MaxInt64)),
		[]byte("str-key"), []byte("str-val"))
	tests := []struct {
		name    string
		db      *RoseDB
		key     []byte
		expVal  int64
		expByte []byte
		expErr  error
		wantErr bool
	}{
		{
			name:    "nil value",
			db:      db,
			key:     []byte("nil-value"),
			expVal:  1,
			expByte: []byte("1"),
			wantErr: false,
		},
		{
			name:    "exist key",
			db:      db,
			key:     []byte("ten"),
			expVal:  11,
			expByte: []byte("11"),
			wantErr: false,
		},
		{
			name:    "non-exist key",
			db:      db,
			key:     []byte("zero"),
			expVal:  1,
			expByte: []byte("1"),
			wantErr: false,
		},
		{
			name:    "overflow value-max",
			db:      db,
			key:     []byte("max"),
			expVal:  0,
			expByte: []byte(strconv.Itoa(math.MaxInt64)),
			expErr:  ErrIntegerOverflow,
			wantErr: true,
		},
		{
			name:    "wrong type",
			db:      db,
			key:     []byte("str-key"),
			expVal:  0,
			expErr:  ErrWrongKeyType,
			wantErr: true,
		},
	}

	for _, tt := range tests {
		t.Run(tt.name, func(t *testing.T) {
			newVal, err := tt.db.Incr(tt.key)
			if (err != nil) != tt.wantErr || err != tt.expErr {
				t.Errorf("Incr() error = %v, wantErr = %v", err, tt.expErr)
			}
			if newVal != tt.expVal {
				t.Errorf("Incr() expected value = %v, actual value = %v", tt.expVal, newVal)
			}
			val, _ := tt.db.Get(tt.key)
			if tt.expByte != nil && !bytes.Equal(val, tt.expByte) {
				t.Errorf("Incr() expected value = %v, actual = %v", tt.expByte, val)
			}
		})
	}
}

func TestRoseDB_IncrBy(t *testing.T) {
	t.Run("default", func(t *testing.T) {
		testRoseDBIncrBy(t, FileIO, KeyOnlyMemMode)
	})

	t.Run("mmap", func(t *testing.T) {
		testRoseDBIncrBy(t, MMap, KeyOnlyMemMode)
	})

	t.Run("key-val-mem-mode", func(t *testing.T) {
		testRoseDBIncrBy(t, FileIO, KeyValueMemMode)
	})
}

func testRoseDBIncrBy(t *testing.T, ioType IOType, mode DataIndexMode) {
	path := filepath.Join("/tmp", "rosedb")
	opts := DefaultOptions(path)
	opts.IoType = ioType
	opts.IndexMode = mode
	db, err := Open(opts)
	assert.Nil(t, err)
	defer destroyDB(db)

	_ = db.MSet([]byte("nil-value"), nil,
		[]byte("ten"), []byte("10"),
		[]byte("min"), []byte(strconv.Itoa(math.MinInt64)),
		[]byte("max"), []byte(strconv.Itoa(math.MaxInt64)),
		[]byte("str-key"), []byte("str-val"),
		[]byte("neg"), []byte("11"))
	tests := []struct {
		name    string
		db      *RoseDB
		key     []byte
		incr    int64
		expVal  int64
		expByte []byte
		expErr  error
		wantErr bool
	}{
		{
			name:    "nil value",
			db:      db,
			key:     []byte("nil-value"),
			incr:    10,
			expVal:  10,
			expByte: []byte("10"),
			wantErr: false,
		},
		{
			name:    "exist key",
			db:      db,
			key:     []byte("ten"),
			incr:    25,
			expVal:  35,
			expByte: []byte("35"),
			wantErr: false,
		},
		{
			name:    "non-exist key",
			db:      db,
			key:     []byte("zero"),
			incr:    3,
			expVal:  3,
			expByte: []byte("3"),
			wantErr: false,
		},
		{
			name:    "overflow value-min",
			db:      db,
			key:     []byte("min"),
			incr:    -3,
			expVal:  0,
			expByte: []byte(strconv.Itoa(math.MinInt64)),
			expErr:  ErrIntegerOverflow,
			wantErr: true,
		},
		{
			name:    "overflow value-max",
			db:      db,
			key:     []byte("max"),
			incr:    10,
			expVal:  0,
			expByte: []byte(strconv.Itoa(math.MaxInt64)),
			expErr:  ErrIntegerOverflow,
			wantErr: true,
		},
		{
			name:    "wrong type",
			db:      db,
			key:     []byte("str-key"),
			incr:    5,
			expVal:  0,
			expErr:  ErrWrongKeyType,
			wantErr: true,
		},
		{
			name:    "negative incr",
			db:      db,
			key:     []byte("neg"),
			incr:    -4,
			expVal:  7,
			expByte: []byte("7"),
			wantErr: false,
		},
	}

	for _, tt := range tests {
		t.Run(tt.name, func(t *testing.T) {
			newVal, err := tt.db.IncrBy(tt.key, tt.incr)
			if (err != nil) != tt.wantErr || err != tt.expErr {
				t.Errorf("IncrBy() error = %v, wantErr = %v", err, tt.expErr)
			}
			if newVal != tt.expVal {
				t.Errorf("IncrBy() expected value = %v, actual value = %v", tt.expVal, newVal)
			}
			val, _ := tt.db.Get(tt.key)
			if tt.expByte != nil && !bytes.Equal(val, tt.expByte) {
				t.Errorf("IncrBy() expected value = %v, actual = %v", tt.expByte, val)
			}
		})
	}
}

func TestRoseDB_StrLen(t *testing.T) {
	t.Run("default", func(t *testing.T) {
		testRoseDBStrLen(t, FileIO, KeyOnlyMemMode)
	})

	t.Run("mmap", func(t *testing.T) {
		testRoseDBStrLen(t, MMap, KeyOnlyMemMode)
	})

	t.Run("key-val-mem-mode", func(t *testing.T) {
		testRoseDBStrLen(t, FileIO, KeyValueMemMode)
	})
}

func testRoseDBStrLen(t *testing.T, ioType IOType, mode DataIndexMode) {
	path := filepath.Join("/tmp", "rosedb")
	opts := DefaultOptions(path)
	opts.IoType = ioType
	opts.IndexMode = mode
	db, err := Open(opts)
	assert.Nil(t, err)
	defer destroyDB(db)

	_ = db.MSet([]byte("string"), []byte("value"), []byte("empty"), []byte(""))

	tests := []struct {
		name   string
		db     *RoseDB
		key    []byte
		expLen int
	}{
		{
			name:   "Empty",
			db:     db,
			key:    []byte("empty"),
			expLen: 0,
		},
		{
			name:   "not exist",
			db:     db,
			key:    []byte("not-exist-key"),
			expLen: 0,
		},
		{
			name:   "normal string",
			db:     db,
			key:    []byte("string"),
			expLen: 5,
		},
	}

	for _, tt := range tests {
		t.Run(tt.name, func(t *testing.T) {
			strLen := tt.db.StrLen(tt.key)
			if strLen != tt.expLen {
				t.Errorf("StrLen() expected length = %v, actual length = %v", tt.expLen, strLen)
>>>>>>> d17cec83
			}
		})
	}
}<|MERGE_RESOLUTION|>--- conflicted
+++ resolved
@@ -673,7 +673,6 @@
 	}
 }
 
-<<<<<<< HEAD
 func TestRoseDB_MSetNX(t *testing.T) {
 	t.Run("default", func(t *testing.T) {
 		testRoseDBMSetNX(t, FileIO, KeyOnlyMemMode)
@@ -689,23 +688,6 @@
 }
 
 func testRoseDBMSetNX(t *testing.T, ioType IOType, mode DataIndexMode) {
-=======
-func TestRoseDB_Decr(t *testing.T) {
-	t.Run("default", func(t *testing.T) {
-		testRoseDBDecr(t, FileIO, KeyOnlyMemMode)
-	})
-
-	t.Run("mmap", func(t *testing.T) {
-		testRoseDBDecr(t, MMap, KeyOnlyMemMode)
-	})
-
-	t.Run("key-val-mem-mode", func(t *testing.T) {
-		testRoseDBDecr(t, FileIO, KeyValueMemMode)
-	})
-}
-
-func testRoseDBDecr(t *testing.T, ioType IOType, mode DataIndexMode) {
->>>>>>> d17cec83
 	path := filepath.Join("/tmp", "rosedb")
 	opts := DefaultOptions(path)
 	opts.IoType = ioType
@@ -714,7 +696,6 @@
 	assert.Nil(t, err)
 	defer destroyDB(db)
 
-<<<<<<< HEAD
 	_ = db.Set([]byte("key-10"), []byte("value-10"))
 	tests := []struct {
 		name            string
@@ -806,7 +787,34 @@
 				if !bytes.Equal(val, tt.expDuplicateVal) {
 					t.Errorf("expected duplicate value = %v, got = %v", string(tt.expDuplicateVal), string(val))
 				}
-=======
+			}
+		})
+	}
+}
+
+func TestRoseDB_Decr(t *testing.T) {
+	t.Run("default", func(t *testing.T) {
+		testRoseDBDecr(t, FileIO, KeyOnlyMemMode)
+	})
+
+	t.Run("mmap", func(t *testing.T) {
+		testRoseDBDecr(t, MMap, KeyOnlyMemMode)
+	})
+
+	t.Run("key-val-mem-mode", func(t *testing.T) {
+		testRoseDBDecr(t, FileIO, KeyValueMemMode)
+	})
+}
+
+func testRoseDBDecr(t *testing.T, ioType IOType, mode DataIndexMode) {
+	path := filepath.Join("/tmp", "rosedb")
+	opts := DefaultOptions(path)
+	opts.IoType = ioType
+	opts.IndexMode = mode
+	db, err := Open(opts)
+	assert.Nil(t, err)
+	defer destroyDB(db)
+
 	_ = db.MSet([]byte("nil-value"), nil,
 		[]byte("ten"), []byte("10"),
 		[]byte("min"), []byte(strconv.Itoa(math.MinInt64)),
@@ -1278,7 +1286,6 @@
 			strLen := tt.db.StrLen(tt.key)
 			if strLen != tt.expLen {
 				t.Errorf("StrLen() expected length = %v, actual length = %v", tt.expLen, strLen)
->>>>>>> d17cec83
 			}
 		})
 	}
